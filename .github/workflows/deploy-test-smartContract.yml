name: Smart contract example Deploy

on:
  [push]


jobs:
  deploy-SC-example:
    defaults:
      run:
        working-directory: ./examples/smartContracts/

    runs-on: ubuntu-latest

    steps:
      - name: Checkout code
        uses: actions/checkout@v3

      - name: Install node
        uses: actions/setup-node@v3
        with:
          node-version: "18"
          cache: "npm"
          cache-dependency-path: ./examples/smartContracts/contracts/package-lock.json

      - name: Install dependencies
        run: npm install

      - name: Build
        run: npm run build

      - name: Execution of tests
        run: |
          echo ${{ secrets.JSON_RPC_URL_PUBLIC }}
          if npm run test-smart-contract-example ; then
            echo "Contracts successfully deployed!"
          else
            echo "Failed to deploy contracts ..."
            exit 1
          fi
          env:
            JSON_RPC_URL_PUBLIC: ${{ secrets.JSON_RPC_URL_PUBLIC }}
<<<<<<< HEAD
            JSON_RPC_URL_PRIVATE: ${{ secrets.JSON_RPC_URL_PRIVATE }}
            DEPLOYER_SECRET_KEY: ${{ secrets.DEPLOYER_SECRET_KEY }}
=======
            JSON_RPC_URL_PRIVATE: ${{ secrets.JSON_RPC_URL_PUBLIC }} # this API is not used
            DEPLOYER_SECRET_KEY: ${{ secrets.DEPLOYER_SECRET_KEY }}
            RECEIVER_SECRET_KEY: ${{ secrets.RECEIVER_SECRET_KEY }}
>>>>>>> 1af89c5a
<|MERGE_RESOLUTION|>--- conflicted
+++ resolved
@@ -40,11 +40,6 @@
           fi
           env:
             JSON_RPC_URL_PUBLIC: ${{ secrets.JSON_RPC_URL_PUBLIC }}
-<<<<<<< HEAD
-            JSON_RPC_URL_PRIVATE: ${{ secrets.JSON_RPC_URL_PRIVATE }}
-            DEPLOYER_SECRET_KEY: ${{ secrets.DEPLOYER_SECRET_KEY }}
-=======
             JSON_RPC_URL_PRIVATE: ${{ secrets.JSON_RPC_URL_PUBLIC }} # this API is not used
             DEPLOYER_SECRET_KEY: ${{ secrets.DEPLOYER_SECRET_KEY }}
-            RECEIVER_SECRET_KEY: ${{ secrets.RECEIVER_SECRET_KEY }}
->>>>>>> 1af89c5a
+            RECEIVER_SECRET_KEY: ${{ secrets.RECEIVER_SECRET_KEY }}