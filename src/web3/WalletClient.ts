import { IClientConfig } from '../interfaces/IClientConfig';
import { IAccount } from '../interfaces/IAccount';
import { BaseClient } from './BaseClient';
import { IAddressInfo } from '../interfaces/IAddressInfo';
import { IFullAddressInfo } from '../interfaces/IFullAddressInfo';
import { ISignature } from '../interfaces/ISignature';
import {
  base58Decode,
  base58Encode,
  varintEncode,
  hashBlake3,
} from '../utils/Xbqcrypto';
import { JSON_RPC_REQUEST_METHOD } from '../interfaces/JsonRpcMethods';
import { trySafeExecute } from '../utils/retryExecuteFunction';
import { ITransactionData } from '../interfaces/ITransactionData';
import { OperationTypeId } from '../interfaces/OperationTypes';
import { PublicApiClient } from './PublicApiClient';
import { IRollsData } from '../interfaces/IRollsData';
import { INodeStatus } from '../interfaces/INodeStatus';
import { IBalance } from '../interfaces/IBalance';
import * as ed from '@noble/ed25519';
import { IWalletClient } from '../interfaces/IWalletClient';
import { fromMAS } from '../utils/converters';
import { getBytesPublicKey } from '../utils/bytes';

import { Address, SecretKey, PublicKey } from '../utils/keyAndAdresses';
const SECRET_KEY_PREFIX = 'S';
<<<<<<< HEAD
const VERSION_NUMBER = 0;
=======

>>>>>>> dc92e3d1
const MAX_WALLET_ACCOUNTS = 256;

/**
 * Retrieves the thread number associated with a given address.
 *
 * @param address - The address from which to extract the thread number.
 *
 * @returns The thread number associated with the address.
 */
const getThreadNumber = (address: string): number => {
  const pubKeyHash = base58Decode(address.slice(2));
  const threadNumber = pubKeyHash.slice(1).readUInt8(0) >> 3;
  return threadNumber;
};

/**
 * A client class for interacting with wallets, which can seamlessly work with WebExtensions.
 *
 * @remarks
 * The WalletClient manages multiple accounts and handles operations such as transaction signing,
 * fetching account information, and interacting with the blockchain. It extends the BaseClient
 * class and implements the IWalletClient interface.
 */
export class WalletClient extends BaseClient implements IWalletClient {
  private wallet: Array<IAccount> = [];
  private baseAccount?: IAccount;

  /**
   * Constructor of the {@link WalletClient} class.
   *
   * @param clientConfig - Configuration parameters for the client.
   * @param publicApiClient - A {@link PublicApiClient} instance used for making API calls.
   * @param baseAccount - (Optional) An {@link IAccount} to set as the base account for the wallet.
   */
  public constructor(
    clientConfig: IClientConfig,
    private readonly publicApiClient: PublicApiClient,
    baseAccount?: IAccount,
  ) {
    super(clientConfig);
    if (baseAccount) {
      this.baseAccount = baseAccount;
    }

    // ========== bind wallet methods ========= //

    // wallet methods
    this.cleanWallet = this.cleanWallet.bind(this);
    this.getWalletAccounts = this.getWalletAccounts.bind(this);
    this.getWalletAccountByAddress = this.getWalletAccountByAddress.bind(this);
    this.addSecretKeysToWallet = this.addSecretKeysToWallet.bind(this);
    this.addAccountsToWallet = this.addAccountsToWallet.bind(this);
    this.removeAddressesFromWallet = this.removeAddressesFromWallet.bind(this);
    this.walletInfo = this.walletInfo.bind(this);
    this.signMessage = this.signMessage.bind(this);
    this.getWalletAddressesInfo = this.getWalletAddressesInfo.bind(this);
    this.setBaseAccount = this.setBaseAccount.bind(this);
    this.getBaseAccount = this.getBaseAccount.bind(this);
    this.sendTransaction = this.sendTransaction.bind(this);
    this.sellRolls = this.sellRolls.bind(this);
    this.buyRolls = this.buyRolls.bind(this);
    this.getAccountBalance = this.getAccountBalance.bind(this);
  }

  /**
   * Sets a provided account as the default (base) account for the wallet.
   *
   * @param baseAccount - An {@link IAccount} to be set as the base account.
   *
   * @returns A Promise that resolves to `void` when the base account has been set successfully.
   */
  public async setBaseAccount(baseAccount: IAccount): Promise<void> {
    // in case of not set thread number, compute the value
    if (!baseAccount.createdInThread && baseAccount.address) {
      baseAccount.createdInThread = getThreadNumber(baseAccount.address);
    }
    // see if base account is already added, if not, add it
    let baseAccountAdded: Array<IAccount> = null;
    if (!this.getWalletAccountByAddress(baseAccount.address)) {
      baseAccountAdded = await this.addAccountsToWallet([baseAccount]);
      this.baseAccount = baseAccountAdded[0];
    } else {
      this.baseAccount = baseAccount;
    }
  }

  /**
   * Retrieves the default (base) account of the wallet.
   *
   * @returns The default {@link IAccount} of the wallet. If no default account is set, it returns `null`.
   */
  public getBaseAccount(): IAccount | null {
    return this.baseAccount;
  }

  /**
   * Retrieves all accounts stored in the wallet.
   *
   * @returns An array of {@link IAccount} objects.
   */
  public getWalletAccounts(): Array<IAccount> {
    return this.wallet;
  }

  /**
   * Removes all accounts from the wallet.
   */
  public cleanWallet(): void {
    this.wallet.length = 0;
  }

  /**
   * Retrieves a wallet account based on its address.
   *
   * @param address - The address of the account to retrieve.
   *
   * @returns The {@link IAccount} associated with the provided address
   * or `undefined` if no account with the given address is found in the wallet.
   */
  public getWalletAccountByAddress(address: string): IAccount | undefined {
    return this.wallet.find(
      (w) => w.address.toLowerCase() === address.toLowerCase(),
    ); // ignore case for flexibility
  }

  /**
   * Adds a set of private keys to the wallet.
   *
   * @param secretKeys - An array of base58 encoded private keys to be added to the wallet.
   *
   * @throws if the number of private keys exceeds the maximum limit.
   *
   * @returns A Promise that resolves to an array of {@link IAccount} objects.
   */
  public async addSecretKeysToWallet(
    secretKeys: Array<string>,
  ): Promise<Array<IAccount>> {
    if (secretKeys.length > MAX_WALLET_ACCOUNTS) {
      throw new Error(
        `Maximum number of allowed wallet accounts exceeded ${MAX_WALLET_ACCOUNTS}. Submitted private keys: ${secretKeys.length}`,
      );
    }
    const accountsToCreate: IAccount[] = [];

    for (const secretKeyBase58Encoded of secretKeys) {
      const secretKey = new SecretKey(secretKeyBase58Encoded);
<<<<<<< HEAD
      const publicKey: PublicKey = await PublicKey.fromSecretKey(secretKey);
=======
      const publicKeyArray: Uint8Array = await ed.getPublicKey(
        secretKey.bytesUnversioned,
      );
      const publicKey: PublicKey = new PublicKey(publicKeyArray, secretKey);
>>>>>>> dc92e3d1
      const address: Address = new Address(publicKey);

      if (!this.getWalletAccountByAddress(address.base58Encoded)) {
        accountsToCreate.push({
          secretKey: secretKeyBase58Encoded,
          publicKey: publicKey.base58Encoded,
          address: address.base58Encoded,
          createdInThread: getThreadNumber(address.base58Encoded),
        } as IAccount);
      }
    }

    this.wallet.push(...accountsToCreate);
    return accountsToCreate;
  }

  /**
   * Adds a set of accounts to the wallet.
   *
   * @privateRemarks
   * Each account must have a base58 encoded random entropy or private key.
   *
   * @param accounts - An array of accounts ({@link IAccount} objects) to be added to the wallet.
   *
   * @throws
   * - If the number of accounts exceeds the {@link MAX_WALLET_ACCOUNTS} limit
   * - If an account is missing a private key
   * - If a submitted public key doesn't correspond to the associated private key
   * - If an account address doesn't correspond to the private key-derived address
   *
   * @returns A Promise that resolves to an array of {@link IAccount} objects.
   */
  public async addAccountsToWallet(
    accounts: Array<IAccount>,
  ): Promise<Array<IAccount>> {
    if (accounts.length > MAX_WALLET_ACCOUNTS) {
      throw new Error(
        `Maximum number of allowed wallet accounts exceeded ${MAX_WALLET_ACCOUNTS}. Submitted accounts: ${accounts.length}`,
      );
    }
    const accountsAdded: Array<IAccount> = [];

    for (const account of accounts) {
      if (!account.secretKey) {
        throw new Error('Missing account private key');
      }

      // Create the secret key object
      const secretKeyBase58Encoded: string = account.secretKey;
      const secretKey: SecretKey = new SecretKey(secretKeyBase58Encoded);

      // create the public key object
<<<<<<< HEAD
      const publicKey: PublicKey = await PublicKey.fromSecretKey(secretKey);
=======
      const publicKeyArray: Uint8Array = await ed.getPublicKey(
        secretKey.bytesUnversioned,
      );
      const publicKey: PublicKey = new PublicKey(publicKeyArray, secretKey);
>>>>>>> dc92e3d1
      if (account.publicKey && account.publicKey !== publicKey.base58Encoded) {
        throw new Error(
          'Public key does not correspond the the private key submitted',
        );
      }

      // get wallet account address
      const address: Address = new Address(publicKey);
      if (account.address && account.address !== address.base58Encoded) {
        throw new Error(
          'Account address not correspond the the address submitted',
        );
      }

      if (!this.getWalletAccountByAddress(address.base58Encoded)) {
        accountsAdded.push({
          address: address.base58Encoded,
          secretKey: secretKeyBase58Encoded,
          publicKey: publicKey.base58Encoded,
          createdInThread: getThreadNumber(address.base58Encoded),
        } as IAccount);
      }
    }

    this.wallet.push(...accountsAdded);
    return accountsAdded;
  }

  /**
   * Remove a list of addresses from the wallet.
   *
   * @param addresses - An array of addresses to remove from the wallet.
   */
  public removeAddressesFromWallet(addresses: Array<string>): void {
    for (const address of addresses) {
      const index = this.wallet.findIndex((w) => w.address === address);
      if (index > -1) {
        this.wallet.splice(index, 1);
      }
    }
  }

  /**
   * Retrieves detailed information about the wallet.
   *
   * @throws Will throw an error if the number of retrieved wallets does not match the number of addresses in the wallet.
   *
   * @returns A Promise that resolves to an array of {@link IFullAddressInfo} objects.
   */
  public async walletInfo(): Promise<Array<IFullAddressInfo>> {
    if (this.wallet.length === 0) {
      return [];
    }
    const addresses: Array<string> = this.wallet.map(
      (account) => account.address,
    );
    const addressesInfo: Array<IAddressInfo> =
      await this.getWalletAddressesInfo(addresses);

    if (addressesInfo.length !== this.wallet.length) {
      throw new Error(
        `Requested wallets not fully retrieved. Got ${addressesInfo.length}, expected: ${this.wallet.length}`,
      );
    }

    return addressesInfo.map((info, index) => {
      return {
        publicKey: this.wallet[index].publicKey,
        secretKey: this.wallet[index].secretKey,
        ...info,
      } as IFullAddressInfo;
    });
  }

  /**
   * Generates a new wallet account.
   * @param version_number - The version number of the secret key to be generated, to create a new account.
   *
   * @returns A Promise that resolves to an {@link IAccount} object, which represents the newly created account.
   */
  public static async walletGenerateNewAccount(
    version_number: number,
  ): Promise<IAccount> {
    // generate private key
    const secretKeyArray: Uint8Array = ed.utils.randomPrivateKey();

<<<<<<< HEAD
    const version = Buffer.from(varintEncode(VERSION_NUMBER));
=======
    const version = Buffer.from(varintEncode(version_number));
>>>>>>> dc92e3d1
    const secretKeyBase58Encoded: string =
      SECRET_KEY_PREFIX +
      base58Encode(Buffer.concat([version, secretKeyArray]));
    const secretKey: SecretKey = new SecretKey(secretKeyBase58Encoded);

    // get public key
<<<<<<< HEAD
    const publicKey: PublicKey = await PublicKey.fromSecretKey(secretKey);
=======
    const publicKeyArray: Uint8Array = await ed.getPublicKey(secretKeyArray);
    const publicKey: PublicKey = new PublicKey(publicKeyArray, secretKey);
>>>>>>> dc92e3d1

    // get wallet account address
    const address: Address = new Address(publicKey);

    return {
      address: address.base58Encoded,
      secretKey: secretKeyBase58Encoded,
      publicKey: publicKey.base58Encoded,
      createdInThread: getThreadNumber(address.base58Encoded),
    } as IAccount;
  }

  /**
   * Generates an account from a given private key.
   *
   * @param secretKeyBase58 - A base58 encoded private key from which the account will be generated.
   *
   * @returns A Promise that resolves to an {@link IAccount} object.
   */
  public static async getAccountFromSecretKey(
    secretKeyBase58: string,
  ): Promise<IAccount> {
    // get private key
    const secretKey: SecretKey = new SecretKey(secretKeyBase58);
    // get public key
<<<<<<< HEAD
    const publicKey: PublicKey = await PublicKey.fromSecretKey(secretKey);
=======
    const publicKeyArray: Uint8Array = await ed.getPublicKey(
      secretKey.bytesUnversioned,
    );
    const publicKey: PublicKey = new PublicKey(publicKeyArray, secretKey);
>>>>>>> dc92e3d1

    // get wallet account address
    const address: Address = new Address(publicKey);

    return {
      address: address.base58Encoded,
      secretKey: secretKey.base58Encoded,
      publicKey: publicKey.base58Encoded,
      createdInThread: getThreadNumber(address.base58Encoded),
    } as IAccount;
  }

  /**
   * Signs a random message data using a wallet account that has already been added.
   *
   * @param data - The data to be signed.
   * @param accountSignerAddress - The address of the wallet account that will sign the data.
   *
   * @throws Will throw an error if the account associated with the provided address is not found in the wallet.
   *
   * @returns A Promise that resolves to an {@link ISignature} object representing the signature.
   */
  public async signMessage(
    data: string | Buffer,
    accountSignerAddress: string,
  ): Promise<ISignature> {
    const signerAccount = this.getWalletAccountByAddress(accountSignerAddress);
    if (!signerAccount) {
      throw new Error(
        `No signer account ${accountSignerAddress} found in wallet`,
      );
    }
    return WalletClient.walletSignMessage(data, signerAccount);
  }

  /**
   * Retrieves information about specified wallet addresses.
   *
   * @param addresses - An array of wallet addresses for which information is to be retrieved.
   *
   * @returns A Promise that resolves to an array of {@link IAddressInfo} objects, each containing
   * information about a corresponding wallet address.
   */
  private async getWalletAddressesInfo(
    addresses: Array<string>,
  ): Promise<Array<IAddressInfo>> {
    const jsonRpcRequestMethod = JSON_RPC_REQUEST_METHOD.GET_ADDRESSES;
    if (this.clientConfig.retryStrategyOn) {
      return await trySafeExecute<Array<IAddressInfo>>(
        this.sendJsonRPCRequest,
        [jsonRpcRequestMethod, [addresses]],
      );
    } else {
      return await this.sendJsonRPCRequest<Array<IAddressInfo>>(
        jsonRpcRequestMethod,
        [addresses],
      );
    }
  }

  /**
   * Signs the provided data with the given address.
   *
   * @remarks
   * The address must be present in the wallet.
   *
   * @param data - The data to be signed.
   * @param signer - The account that will be used to sign the data.
   *
   * @throws
   * - if no private key is available for signing the message.
   * - if no public key is available for verifying the signed message.
   * - if the length of the generated signature is not valid.
   * - if the signature could not be verified with the public key.
   *
   * @returns A Promise that resolves to an {@link ISignature} object representing the signature.
   */
  public static async walletSignMessage(
    data: string | Buffer,
    signer: IAccount,
  ): Promise<ISignature> {
    // check private keys to sign the message with.
    if (!signer.secretKey) {
      throw new Error('No private key to sign the message with');
    }

    // check public key to verify the message with.
    if (!signer.publicKey) {
      throw new Error('No public key to verify the signed message with');
    }

    // get private key
    const secretKey: SecretKey = new SecretKey(signer.secretKey);

    // bytes compaction
    const bytesCompact: Buffer = Buffer.from(data);
    // Hash byte compact
    const messageHashDigest: Uint8Array = hashBlake3(bytesCompact);

    // sign the digest
    const sig = await ed.sign(messageHashDigest, secretKey.bytesUnversioned);

    // check sig length
    if (sig.length != 64) {
      throw new Error(
        `Invalid signature length. Expected 64, got ${sig.length}`,
      );
    }

    // verify signature
    if (signer.publicKey) {
      // get public key
      const publicKeyBase58Decoded = getBytesPublicKey(signer.publicKey);
      const publicKeyBase58DecodedUnversioned = publicKeyBase58Decoded.slice(1);

      const isVerified = await ed.verify(
        sig,
        messageHashDigest,
        publicKeyBase58DecodedUnversioned,
      );

      if (!isVerified) {
        throw new Error(
          `Signature could not be verified with public key. Please inspect`,
        );
      }
    }

    // convert signature to base58
    const version = Buffer.from(varintEncode(secretKey.version));
    const base58Encoded = base58Encode(Buffer.concat([version, sig]));

    return {
      base58Encoded,
    } as ISignature;
  }

  /**
   * Verify a signature.
   *
   * @param data - The signed data to verify.
   * @param signature - The signature to verify.
   * @param signerPubKey - The public key of the signer.
   *
   * @returns A Promise that resolves to `true` if the signature is valid, `false` otherwise.
   */
  public async verifySignature(
    data: string | Buffer,
    signature: ISignature,
    signerPubKey: string,
  ): Promise<boolean> {
    // setup the public key.
    const publicKeyBase58Decoded: Uint8Array = getBytesPublicKey(signerPubKey);
    const publicKeyBase58DecodedUnversioned = publicKeyBase58Decoded.slice(1);

    // setup the message digest.
    const bytesCompact: Buffer = Buffer.from(data);
    const messageDigest: Uint8Array = hashBlake3(bytesCompact);

    // setup the signature.
    const signatureBytes: Buffer = base58Decode(signature.base58Encoded);

    // verify signature.
    return (await ed.verify(
      signatureBytes,
      messageDigest,
      publicKeyBase58DecodedUnversioned,
    )) as boolean;
  }

  /**
   * Retrieves the balance of an account.
   *
   * @param address - The address to get the balance from.
   *
   * @returns A Promise that resolves to an {@link IBalance}. If the address is not found,
   * it returns `null`.
   */
  public async getAccountBalance(address: string): Promise<IBalance | null> {
    const addresses: Array<IAddressInfo> =
      await this.publicApiClient.getAddresses([address]);
    if (addresses.length === 0) return null;
    const addressInfo: IAddressInfo = addresses.at(0);
    return {
      candidate: fromMAS(addressInfo.candidate_balance),
      final: fromMAS(addressInfo.final_balance),
    } as IBalance;
  }

  /**
   * Sends native MAS from a wallet address to another.
   *
   * @param txData - The transaction data.
   * @param executor - (Optional) The account that will execute the transaction. If not
   * provided, the base account is used.
   *
   * @throws if no sender account is available for the transaction.
   *
   * @returns a promise that resolves to an array of operations ids.
   */
  public async sendTransaction(
    txData: ITransactionData,
    executor?: IAccount,
  ): Promise<Array<string>> {
    // check sender account
    const sender: IAccount = executor || this.getBaseAccount();
    if (!sender) {
      throw new Error(`No tx sender available`);
    }

    // get next period info
    const nodeStatusInfo: INodeStatus =
      await this.publicApiClient.getNodeStatus();
    const expiryPeriod: number =
      nodeStatusInfo.next_slot.period + this.clientConfig.periodOffset;

    // bytes compaction
    const bytesCompact: Buffer = this.compactBytesForOperation(
      txData,
      OperationTypeId.Transaction,
      expiryPeriod,
    );

    // sign payload
    const bytesPublicKey: Uint8Array = getBytesPublicKey(sender.publicKey);
    const signature: ISignature = await WalletClient.walletSignMessage(
      Buffer.concat([bytesPublicKey, bytesCompact]),
      sender,
    );

    // prepare tx data
    const data = {
      serialized_content: Array.prototype.slice.call(bytesCompact),
      creator_public_key: sender.publicKey,
      signature: signature.base58Encoded,
    };
    // returns operation ids
    const opIds: Array<string> = await this.sendJsonRPCRequest(
      JSON_RPC_REQUEST_METHOD.SEND_OPERATIONS,
      [[data]],
    );
    return opIds;
  }

  /**
   * Buy rolls with wallet address.
   *
   * @param txData - The transaction data
   * @param executor - (Optional) The account that will execute the transaction.
   * If not specified, the base account is used by default.
   *
   * @throws if no sender account is available for the transaction.
   *
   * @returns a promise that resolves to an array of operations ids.
   */
  public async buyRolls(
    txData: IRollsData,
    executor?: IAccount,
  ): Promise<Array<string>> {
    // check sender account
    const sender: IAccount = executor || this.getBaseAccount();
    if (!sender) {
      throw new Error(`No tx sender available`);
    }

    // get next period info
    const nodeStatusInfo: INodeStatus =
      await this.publicApiClient.getNodeStatus();
    const expiryPeriod: number =
      nodeStatusInfo.next_slot.period + this.clientConfig.periodOffset;

    // bytes compaction
    const bytesCompact: Buffer = this.compactBytesForOperation(
      txData,
      OperationTypeId.RollBuy,
      expiryPeriod,
    );

    // sign payload
    const signature: ISignature = await WalletClient.walletSignMessage(
      Buffer.concat([getBytesPublicKey(sender.publicKey), bytesCompact]),
      sender,
    );

    const data = {
      serialized_content: Array.prototype.slice.call(bytesCompact),
      creator_public_key: sender.publicKey,
      signature: signature.base58Encoded,
    };
    // returns operation ids
    const opIds: Array<string> = await this.sendJsonRPCRequest(
      JSON_RPC_REQUEST_METHOD.SEND_OPERATIONS,
      [[data]],
    );
    return opIds;
  }

  /**
   * Sell rolls with wallet address.
   *
   * @param txData - The transaction data.
   * @param executor - (Optional) The account that will execute the transaction.
   * If not specified, the base account is used by default.
   *
   * @throws if no sender account is available for the transaction.
   *
   * @returns a promise that resolves to an array of operations ids.
   */
  public async sellRolls(
    txData: IRollsData,
    executor?: IAccount,
  ): Promise<Array<string>> {
    // check sender account
    const sender: IAccount = executor || this.getBaseAccount();
    if (!sender) {
      throw new Error(`No tx sender available`);
    }

    // get next period info
    const nodeStatusInfo: INodeStatus =
      await this.publicApiClient.getNodeStatus();
    const expiryPeriod: number =
      nodeStatusInfo.next_slot.period + this.clientConfig.periodOffset;

    // bytes compaction
    const bytesCompact: Buffer = this.compactBytesForOperation(
      txData,
      OperationTypeId.RollSell,
      expiryPeriod,
    );

    // sign payload
    const signature: ISignature = await WalletClient.walletSignMessage(
      Buffer.concat([getBytesPublicKey(sender.publicKey), bytesCompact]),
      sender,
    );

    const data = {
      serialized_content: Array.prototype.slice.call(bytesCompact),
      creator_public_key: sender.publicKey,
      signature: signature.base58Encoded,
    };
    // returns operation ids
    const opIds: Array<string> = await this.sendJsonRPCRequest(
      JSON_RPC_REQUEST_METHOD.SEND_OPERATIONS,
      [[data]],
    );
    return opIds;
  }
}<|MERGE_RESOLUTION|>--- conflicted
+++ resolved
@@ -25,11 +25,7 @@
 
 import { Address, SecretKey, PublicKey } from '../utils/keyAndAdresses';
 const SECRET_KEY_PREFIX = 'S';
-<<<<<<< HEAD
 const VERSION_NUMBER = 0;
-=======
-
->>>>>>> dc92e3d1
 const MAX_WALLET_ACCOUNTS = 256;
 
 /**
@@ -176,14 +172,7 @@
 
     for (const secretKeyBase58Encoded of secretKeys) {
       const secretKey = new SecretKey(secretKeyBase58Encoded);
-<<<<<<< HEAD
       const publicKey: PublicKey = await PublicKey.fromSecretKey(secretKey);
-=======
-      const publicKeyArray: Uint8Array = await ed.getPublicKey(
-        secretKey.bytesUnversioned,
-      );
-      const publicKey: PublicKey = new PublicKey(publicKeyArray, secretKey);
->>>>>>> dc92e3d1
       const address: Address = new Address(publicKey);
 
       if (!this.getWalletAccountByAddress(address.base58Encoded)) {
@@ -236,14 +225,7 @@
       const secretKey: SecretKey = new SecretKey(secretKeyBase58Encoded);
 
       // create the public key object
-<<<<<<< HEAD
       const publicKey: PublicKey = await PublicKey.fromSecretKey(secretKey);
-=======
-      const publicKeyArray: Uint8Array = await ed.getPublicKey(
-        secretKey.bytesUnversioned,
-      );
-      const publicKey: PublicKey = new PublicKey(publicKeyArray, secretKey);
->>>>>>> dc92e3d1
       if (account.publicKey && account.publicKey !== publicKey.base58Encoded) {
         throw new Error(
           'Public key does not correspond the the private key submitted',
@@ -324,29 +306,19 @@
    *
    * @returns A Promise that resolves to an {@link IAccount} object, which represents the newly created account.
    */
-  public static async walletGenerateNewAccount(
-    version_number: number,
-  ): Promise<IAccount> {
+  public static async walletGenerateNewAccount(): Promise<IAccount> {
     // generate private key
     const secretKeyArray: Uint8Array = ed.utils.randomPrivateKey();
 
-<<<<<<< HEAD
     const version = Buffer.from(varintEncode(VERSION_NUMBER));
-=======
-    const version = Buffer.from(varintEncode(version_number));
->>>>>>> dc92e3d1
     const secretKeyBase58Encoded: string =
       SECRET_KEY_PREFIX +
       base58Encode(Buffer.concat([version, secretKeyArray]));
     const secretKey: SecretKey = new SecretKey(secretKeyBase58Encoded);
+    SECRET_KEY_PREFIX + base58Encode(Buffer.concat([version, secretKeyArray]));
 
     // get public key
-<<<<<<< HEAD
     const publicKey: PublicKey = await PublicKey.fromSecretKey(secretKey);
-=======
-    const publicKeyArray: Uint8Array = await ed.getPublicKey(secretKeyArray);
-    const publicKey: PublicKey = new PublicKey(publicKeyArray, secretKey);
->>>>>>> dc92e3d1
 
     // get wallet account address
     const address: Address = new Address(publicKey);
@@ -372,14 +344,7 @@
     // get private key
     const secretKey: SecretKey = new SecretKey(secretKeyBase58);
     // get public key
-<<<<<<< HEAD
     const publicKey: PublicKey = await PublicKey.fromSecretKey(secretKey);
-=======
-    const publicKeyArray: Uint8Array = await ed.getPublicKey(
-      secretKey.bytesUnversioned,
-    );
-    const publicKey: PublicKey = new PublicKey(publicKeyArray, secretKey);
->>>>>>> dc92e3d1
 
     // get wallet account address
     const address: Address = new Address(publicKey);
